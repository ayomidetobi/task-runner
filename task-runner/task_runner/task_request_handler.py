--- conflicted
+++ resolved
@@ -557,18 +557,6 @@
         if output_total_files is not None:
             self._post_task_metric(utils.OUTPUT_TOTAL_FILES, output_total_files)
 
-<<<<<<< HEAD
-        operation = self._operations_logger.start_operation(
-            "upload_output",
-            self.task_id,
-        )
-        output_zipped_bytes, upload_duration = self.file_manager.upload_output(
-            self.task_id,
-            self.task_dir_remote,
-            output_dir,
-        )
-        operation.end(attributes={"execution_time_s": upload_duration})
-=======
         output_zipped_bytes, zip_duration, upload_duration = (
             self.file_manager.upload_output(
                 self.task_id,
@@ -584,7 +572,6 @@
                 utils.OUTPUT_COMPRESSION_SECONDS,
                 zip_duration,
             )
->>>>>>> 885361d8
 
         logging.info("Output zipped size: %s bytes", output_zipped_bytes)
 
