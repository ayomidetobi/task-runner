"""Utils related to Apptainer images.

Includes the ApptainerImagesManager class, which is used to fetch Apptainer
images from a remote storage and cache them locally.
"""
import os
import re
import subprocess
<<<<<<< HEAD
import time
=======
from typing import Optional
>>>>>>> 6b8c6ef3

import fsspec
from absl import logging


class ApptainerImageNotFoundError(Exception):
    pass


class ApptainerImagesManager:
    """Downloads and caches Apptainer .sif images.

    Attributes:
        local_cache_dir: Path to the local directory where the Apptainer
            images will be cached.
        remote_storage_filesystem: fsspec filesystem object used to retrieve
            the Apptainer images from the remote storage.
        remote_storage_dir: Path to the directory in the remote storage where
            the Apptainer images are stored.
    """

    def __init__(
        self,
        local_cache_dir: str,
        remote_storage_url: Optional[str] = None,
    ):
        self._local_cache_dir = local_cache_dir
        os.makedirs(self._local_cache_dir, exist_ok=True)

        self._remote_storage_filesystem = None
        self._remote_storage_dir = None

        if remote_storage_url is not None:
            remote_storage_spec, remote_storage_dir = (
                remote_storage_url.split("://"))
            self._remote_storage_filesystem = fsspec.filesystem(
                remote_storage_spec)
            self._remote_storage_dir = remote_storage_dir

    def _normalize_image_uri(self, image_uri: str) -> str:
        """Check if the image URI is fully qualified.

        If not, include the default URI prefix 'docker://'.
        """
        if "://" in image_uri:
            uri_prefix, image_name = image_uri.split("://")
        else:
            uri_prefix = "docker"
            image_name = image_uri

        return f"{uri_prefix}://{image_name}"

    def _image_uri_to_sif_name(self, image_uri: str) -> str:
        """Converts a image URI to a SIF image name.

        Note that the conversion must follow the same conversion used in the
        Cloud Build trigger that converts Docker images to Apptainer images.
        Cloud Build definition is in .gcloud/build_apptainer_images.yaml.

        Example:
            "docker://inductiva/kutu:openfoam-foundation_v8_dev" ->
                "docker_inductiva_kutu_openfoam-foundation_v8_dev.sif"
        """
        return re.sub(r"://|:|/", "_", image_uri) + ".sif"

    def _apptainer_pull(self, image_uri: str, sif_local_path: str):
        """Pulls the image from Docker Hub and converts it to a SIF image."""
        logging.info("Pulling image ...")

        try:
            subprocess.run(
                [
                    "apptainer",
                    "pull",
                    sif_local_path,
                    image_uri,
                ],
                check=True,
            )
        except subprocess.CalledProcessError:
            raise ApptainerImageNotFoundError(
                f"Failed to pull image: {image_uri}")
        except FileNotFoundError:
            raise ApptainerImageNotFoundError(
                "Apptainer command not available.")

    def _get_from_remote_storage(
        self,
        sif_image_name: str,
        sif_local_path: str,
    ) -> Optional[str]:
        """Attempt to download the image from the remote storage.

        If a remote storage was not provided on object creation, this method
        won't do anything.
        """
        if (self._remote_storage_dir
                is None) or (self._remote_storage_filesystem is None):
            return

        sif_remote_path = os.path.join(self._remote_storage_dir, sif_image_name)

        if self._remote_storage_filesystem.exists(sif_remote_path):
            logging.info("SIF image found in remote storage: %s",
                         sif_image_name)
            logging.info("Downloading from remote remote storage...")
            self._remote_storage_filesystem.download(
                sif_remote_path,
                sif_local_path,
            )
            logging.info("Downloaded SIF image to: %s", sif_local_path)
            return sif_local_path

        logging.info("SIF image not found in remote storage: %s",
                     sif_image_name)

        return

    def get(self, image: str) -> str:
        """Makes the requested Apptainer image available locally.

        If the image is not available in the local directory, it is attempted
        to be fetched from the remote storage. If it is not available in the
        remote storage, it is pulled and coverted with the apptainer pull
        command and the provided image URI.

        Args:
            image: String representing the image to be converted. If it has
                the .sif extension, it is considered a SIF image name.
                Otherwise, it is considered a Docker image URI and is converted
                to the expected SIF image name.

        Returns:
            The path to the local Apptainer image file.

        Raises:
            ApptainerImageNotFoundError: If the image is not found in the
                remote storage and cannot be pulled.
        """

        logging.info("Fetching SIF image for Docker image: %s", image)

        if image.endswith(".sif"):
            sif_image_name = image
        else:
            image_uri = self._normalize_image_uri(image)
            sif_image_name = self._image_uri_to_sif_name(image_uri)

        sif_local_path = os.path.join(self._local_cache_dir, sif_image_name)

        start = time.time()
        image_download = False

        if os.path.exists(sif_local_path):
            logging.info("SIF image found locally: %s", sif_image_name)

<<<<<<< HEAD
        elif self._remote_storage_filesystem.exists(sif_remote_path):
            logging.info("SIF image not found locally: %s", sif_image_name)
            logging.info(
                "SIF image found in remote storage: %s",
                sif_image_name,
            )
            logging.info("Downloading from remote remote storage...")

            self._remote_storage_filesystem.download(
                sif_remote_path,
                sif_local_path,
            )

            logging.info("Downloaded SIF image to: %s", sif_local_path)
            image_download = True

        else:
            logging.info("SIF image not found in remote storage: %s",
                         sif_image_name)
            self._apptainer_pull(image_uri, sif_local_path)
            logging.info(
                "Pulled SIF image from registry to: %s",
                sif_local_path,
            )
            image_download = True

        download_time = time.time() - start
=======
        self._get_from_remote_storage(sif_image_name, sif_local_path)
>>>>>>> 6b8c6ef3

        if image_download:
            logging.info("SIF image downloaded in %s seconds", download_time)

        return sif_local_path, download_time<|MERGE_RESOLUTION|>--- conflicted
+++ resolved
@@ -6,11 +6,8 @@
 import os
 import re
 import subprocess
-<<<<<<< HEAD
 import time
-=======
 from typing import Optional
->>>>>>> 6b8c6ef3
 
 import fsspec
 from absl import logging
@@ -160,6 +157,7 @@
             sif_image_name = self._image_uri_to_sif_name(image_uri)
 
         sif_local_path = os.path.join(self._local_cache_dir, sif_image_name)
+        sif_remote_path = os.path.join(self._remote_storage_dir, sif_image_name)
 
         start = time.time()
         image_download = False
@@ -167,7 +165,6 @@
         if os.path.exists(sif_local_path):
             logging.info("SIF image found locally: %s", sif_image_name)
 
-<<<<<<< HEAD
         elif self._remote_storage_filesystem.exists(sif_remote_path):
             logging.info("SIF image not found locally: %s", sif_image_name)
             logging.info(
@@ -195,9 +192,6 @@
             image_download = True
 
         download_time = time.time() - start
-=======
-        self._get_from_remote_storage(sif_image_name, sif_local_path)
->>>>>>> 6b8c6ef3
 
         if image_download:
             logging.info("SIF image downloaded in %s seconds", download_time)
