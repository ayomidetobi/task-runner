--- conflicted
+++ resolved
@@ -116,15 +116,12 @@
         self.executers_config = executers_config
         self.task_id = None
         self.workdir = workdir
-<<<<<<< HEAD
         self.loki_logger = None
-=======
         self.mpi_config = mpi_config
 
         # If a share path for MPI is set, use it as the working directory.
         if self.mpi_config.share_path is not None:
             self.workdir = self.mpi_config.share_path
->>>>>>> 81caf7f1
 
     def is_task_running(self) -> bool:
         """Checks if a task is currently running."""
@@ -354,9 +351,4 @@
 
         container_image = self.current_task_executer_config.image
 
-<<<<<<< HEAD
-        return executer_class(self.task_workdir, container_image, self.loki_logger)
-=======
-        return executer_class(self.task_workdir, container_image,
-                              self.mpi_config)
->>>>>>> 81caf7f1
+        return executer_class(self.task_workdir, container_image, self.mpi_config, self.loki_logger,)