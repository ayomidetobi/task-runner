"""Executer related functionality.

This submodule includes the Executer classes that are used to run
API methods, along with utility functions and classes that are used
by the Executer classes.
"""
from .base_executer import BaseExecuter
from .mpi_base_executer import MPIExecuter
from .command import Command
from .subprocess_tracker import SubprocessTracker
from .mpi_configuration import MPIConfiguration
from . import security
from . import utils
from . import gromacs
from . import openfoam
from . import splishplash
from . import dualsphysics
from . import swash
from . import xbeach
from . import reef3d
from . import fds
from . import simsopt
from . import fenicsx
<<<<<<< HEAD
from . import tester
=======
from . import dummy
>>>>>>> 9519befc
<|MERGE_RESOLUTION|>--- conflicted
+++ resolved
@@ -21,8 +21,5 @@
 from . import fds
 from . import simsopt
 from . import fenicsx
-<<<<<<< HEAD
 from . import tester
-=======
-from . import dummy
->>>>>>> 9519befc
+from . import dummy