--- conflicted
+++ resolved
@@ -1,13 +1,11 @@
 """Logger for Loki server."""
 import json
 import os
-<<<<<<< HEAD
 import threading
-=======
->>>>>>> 6c1321f8
 import time
 from enum import Enum
 
+import requests
 import requests
 from absl import logging
 
