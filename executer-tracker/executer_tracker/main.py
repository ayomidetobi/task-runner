"""Script that listens to a Redis stream and launches executer scripts.

TL;DR:

This is the entrypoint script that is launched in the executer Docker
container. It listens to a Redis stream in a blocking fashion: upon
receiving a request, it processes it with the correct executer script.
After processing the request, it tries to read from the Redis stream again,
only processing one request at a time.

The logic of processing a received request is defined in the `__call__` method
of the `TaskRequestHandler` class (task_request_handler.py file).

## Detailed description:

This script expects 5 environment variables to be set:
    EXECUTER_TYPE: type of executer that this executer_tracker will
        run. This is important in order to read from the correct
        stream, since we are using a different stream for each type
        of executer supported.
    REDIS_HOSTNAME: hostname of the Redis server to which to connect.
    REDIS_PORT: port in which the Redis server is accessible.
        Optional: uses 6379 by default.
    REDIS_CONSUMER_NAME: name that this executer tracker will use to
        read from the Redis stream. The name should be unique among all
        executers with the same EXECUTER_TYPE.
    ARTIFACT_STORE: path to shared directory, where artifacts can be accessed
        by both executers and the Web API.

In this file, a function named `monitor_redis_stream` is defined. The function
blocks until a request is received via the Redis stream. Then, the request
received in the Redis stream is passed as an argument to a callback function
that handles the received request. After the request is processed, the
`monitor_redis_stream` function acknowledges to the Redis stream that the
request has been processed (this is important so that we can get information
from the stream of how many requests are currently pending execution). Note
that this function only handles one request at a time, only trying to receive
a new request after the previous one is processed.

The logic of handling the request (the callback function mentioned above) is
defined in the `__call__` method of the TaskRequestHandler class, defined in
the task_request_handler.py file. As such, the `monitor_redis_stream` receives
as argument an object of the TaskRequestHandler class, and calls it when a
request is read from the Redis stream. Check the task_request_handler.py
file for more information on the logic of handling a received request.

The `monitor_redis_stream` function is wrapped in a try catch block, so that if
some exception (or ctrl+c) is caught and the script exits, the consumer name
is removed from the Redis stream. This is useful for monitoring the number of
currently active executer trackers.

Usage (note the required environment variables):
  python executer_tracker.py
"""
import os
import sys

from absl import app, logging

import executer_tracker
from executer_tracker import (
    apptainer_utils,
    cleanup,
    executers,
    redis_utils,
    task_execution_loop,
)
from executer_tracker.register_executer import register_executer
from executer_tracker.task_request_handler import TaskRequestHandler
from executer_tracker.utils import config
from inductiva_api.task_status import ExecuterTerminationReason


def main(_):
    redis_hostname = os.getenv("REDIS_HOSTNAME")
    redis_port = os.getenv("REDIS_PORT")
    workdir = os.getenv("WORKDIR", "/workdir")
    executer_images_dir = os.getenv("EXECUTER_IMAGES_DIR")
    if not executer_images_dir:
        logging.error("EXECUTER_IMAGES_DIR environment variable not set.")
        sys.exit(1)

    executer_images_remote_storage = os.getenv(
        "EXECUTER_IMAGES_REMOTE_STORAGE",
        None,
    )

    mpi_cluster_str = os.getenv("MPI_CLUSTER", "false")
    mpi_cluster = mpi_cluster_str.lower() in ("true", "t", "yes", "y", 1)

    mpi_share_path = None
    mpi_hostfile_path = None
    mpi_extra_args = os.getenv("MPI_EXTRA_ARGS", "")

    num_mpi_hosts = 1

    if mpi_cluster:
        mpi_share_path = os.getenv("MPI_SHARE_PATH", None)
        mpi_hostfile_path = os.getenv("MPI_HOSTFILE_PATH", None)
        if not mpi_share_path:
            logging.error("MPI_SHARE_PATH environment variable not set.")
            sys.exit(1)
        if not mpi_hostfile_path:
            logging.error("MPI_HOSTFILE_PATH environment variable not set.")
            sys.exit(1)

        with open(mpi_hostfile_path, "r", encoding="UTF-8") as f:
            hosts = [line for line in f.readlines() if line.strip() != ""]
            num_mpi_hosts = len(hosts)

    mpi_config = executers.MPIConfiguration(
        hostfile_path=mpi_hostfile_path,
        share_path=mpi_share_path,
        extra_args=mpi_extra_args,
    )

    logging.info("MPI configuration:")
    logging.info("  > hostfile: %s", mpi_hostfile_path)
    logging.info("  > share path: %s", mpi_share_path)
    logging.info("  > extra args: %s", mpi_extra_args)
    logging.info("  > num hosts: %d", num_mpi_hosts)

    max_timeout = None
    if config.gcloud.is_running_on_gcloud_vm():
        # Check if there are any metadata values that override the provided
        # environment variables.
        metadata_redis_hostname = config.gcloud.get_vm_metadata_value(
            "attributes/api-redis-hostname")
        if metadata_redis_hostname:
            redis_hostname = metadata_redis_hostname

        metadata_max_timeout = config.gcloud.get_vm_metadata_value(
            "attributes/idle_timeout")
        max_timeout = int(
            metadata_max_timeout) if metadata_max_timeout else None

    local_mode = os.getenv("LOCAL_MODE",
                           "true").lower() in ("true", "t", "yes", "y", 1)
    api_client = executer_tracker.ApiClient.from_env()

    machine_group_id = config.get_machine_group_id()
    if not machine_group_id:
        if not local_mode:
            raise ValueError("No machine group specified.")

        logging.info(
            "No machine group specified. Creating a new local machine group...")
        machine_group_id = api_client.create_local_machine_group()

    logging.info("Using machine group: %s", machine_group_id)

    redis_conn = redis_utils.create_redis_connection(redis_hostname, redis_port)

    executer_access_info = register_executer(
        api_client,
        machine_group_id=machine_group_id,
        mpi_cluster=mpi_cluster,
        num_mpi_hosts=num_mpi_hosts,
        local_mode=local_mode,
    )
    executer_uuid = executer_access_info.id

    redis_stream = executer_access_info.redis_stream
    redis_consumer_name = executer_access_info.redis_consumer_name
    redis_consumer_group = executer_access_info.redis_consumer_group

    apptainer_images_manager = apptainer_utils.ApptainerImagesManager(
        local_cache_dir=executer_images_dir,
        remote_storage_url=executer_images_remote_storage,
    )

    if local_mode:
        file_manager = executer_tracker.WebApiFileManager(
            api_client, executer_tracker_id=executer_uuid)
        task_fetcher = executer_tracker.WebApiTaskFetcher(
            api_client=api_client,
            executer_tracker_id=executer_uuid,
        )
        event_logger = executer_tracker.WebApiLogger(
            api_client=api_client,
            executer_tracker_id=executer_uuid,
        )
        message_listener = executer_tracker.WebApiTaskMessageListener(
            api_client=api_client,
            executer_tracker_id=executer_uuid,
        )
    else:
        artifact_store_root = os.getenv("ARTIFACT_STORE", "/mnt/artifacts")
        file_manager = executer_tracker.FsspecFileManager(artifact_store_root)
        task_fetcher = executer_tracker.RedisTaskFetcher(
            connection=redis_conn,
            stream=redis_stream,
            consumer_group=redis_consumer_group,
            consumer_name=redis_consumer_name,
        )
        event_logger = executer_tracker.RedisEventLogger(connection=redis_conn)
        message_listener = executer_tracker.RedisTaskMessageListener(
            connection=redis_conn)

    request_handler = TaskRequestHandler(
        executer_uuid=executer_uuid,
        workdir=workdir,
        mpi_config=mpi_config,
        apptainer_images_manager=apptainer_images_manager,
<<<<<<< HEAD
        api_client=api_client,
=======
        event_logger=event_logger,
        message_listener=message_listener,
        file_manager=file_manager,
    )

    termination_handler = cleanup.TerminationHandler(
        executer_id=executer_uuid,
        local_mode=local_mode,
        redis_hostname=redis_hostname,
        redis_port=redis_port,
        request_handler=request_handler,
>>>>>>> 6b8c6ef3
    )

    cleanup.setup_cleanup_handlers(termination_handler)

    monitoring_flag = True
    while monitoring_flag:
        try:
            task_execution_loop.start_loop(
                task_fetcher=task_fetcher,
                request_handler=request_handler,
                max_timeout=max_timeout,
            )
            monitoring_flag = False
        except TimeoutError:
            logging.info(
                "Max idle time reached. Terminating executer tracker...")
            status_code = api_client.kill_machine()

            if status_code == 422:
                logging.warn(
                    "Received 422 status code, cannot terminate due to minimum"
                    " VM constraint. Restarting monitoring process.")
                monitoring_flag = True
            else:
                reason = ExecuterTerminationReason.IDLE_TIMEOUT
                termination_handler.log_termination(reason)
                monitoring_flag = False
        except Exception as e:  # noqa: BLE001
            logging.exception("Caught exception: %s", str(e))
            logging.info("Terminating executer tracker...")
            reason = ExecuterTerminationReason.ERROR

            # Get the original exception
            root_cause = e
            while root_cause.__cause__:
                root_cause = root_cause.__cause__

            detail = str(root_cause)
            termination_handler.log_termination(reason, detail)

            monitoring_flag = False


if __name__ == "__main__":
    logging.set_verbosity(logging.INFO)
    app.run(main)<|MERGE_RESOLUTION|>--- conflicted
+++ resolved
@@ -202,9 +202,7 @@
         workdir=workdir,
         mpi_config=mpi_config,
         apptainer_images_manager=apptainer_images_manager,
-<<<<<<< HEAD
         api_client=api_client,
-=======
         event_logger=event_logger,
         message_listener=message_listener,
         file_manager=file_manager,
@@ -216,7 +214,6 @@
         redis_hostname=redis_hostname,
         redis_port=redis_port,
         request_handler=request_handler,
->>>>>>> 6b8c6ef3
     )
 
     cleanup.setup_cleanup_handlers(termination_handler)
